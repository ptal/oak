// Copyright 2016 Pierre Talbot (IRCAM)

// Licensed under the Apache License, Version 2.0 (the "License");
// you may not use this file except in compliance with the License.
// You may obtain a copy of the License at

//     http://www.apache.org/licenses/LICENSE-2.0

// Unless required by applicable law or agreed to in writing, software
// distributed under the License is distributed on an "AS IS" BASIS,
// WITHOUT WARRANTIES OR CONDITIONS OF ANY KIND, either express or implied.
// See the License for the specific language governing permissions and
// limitations under the License.

use middle::typing::ast::*;
use back::code_printer::*;
use back::compiler::rule::*;
use rust;

pub struct GrammarCompiler<'a, 'b: 'a>
{
  grammar: TGrammar<'a, 'b>
}

impl<'a, 'b> GrammarCompiler<'a, 'b>
{
  pub fn compile(grammar: TGrammar<'a, 'b>) -> Box<rust::MacResult + 'a> {
    let compiler = GrammarCompiler::new(grammar);
    let mod_content = compiler.compile_mod_content();
    let module = compiler.compile_grammar_module(mod_content);
    print_code(&compiler.grammar, &module);
<<<<<<< HEAD
    rust::MacEager::items(rust::SmallVec::one(module))
=======
    let smvec = rust::SmallVec::<[rust::P<rust::Item>; 1]>::from_vec(vec![module]);
    rust::MacEager::items(smvec)
>>>>>>> f3d3cacc
  }

  fn new(grammar: TGrammar<'a, 'b>) -> GrammarCompiler<'a, 'b> {
    GrammarCompiler {
      grammar: grammar
    }
  }

  fn compile_grammar_module(&self, module_content: Vec<RItem>) -> RItem {
    let grammar_name = self.grammar.name;
    let module = quote_item!(self.cx(),
      pub mod $grammar_name
      {
        #![allow(unused_mut)]
        use oak_runtime::stream::*;
        #[allow(unused_imports)]
        use oak_runtime::str_stream::StrStream;
        #[allow(unused_imports)]
        use std::ops::Range;

        $module_content
      }
    ).expect("Quote the grammar module.");
    self.insert_runtime_crate(module)
  }

  // RUST BUG: We cannot quote `extern crate oak_runtime;` before the grammar module, so we use this workaround
  // for adding the external crate after the creation of the module.
  fn insert_runtime_crate(&self, module: RItem) -> RItem {
    let runtime_crate = quote_item!(self.cx(),
      extern crate oak_runtime;
    ).expect("Quote the extern PEG crate.");

    match &module.node {
      &rust::ItemKind::Mod(ref module_code) => {
        let mut items = vec![runtime_crate];
        items.extend_from_slice(module_code.items.clone().as_slice());
        rust::P(rust::Item {
          ident: module.ident,
          attrs: module.attrs.clone(),
          id: rust::DUMMY_NODE_ID,
          node: rust::ItemKind::Mod(rust::Mod{
            inner: rust::DUMMY_SP,
            items: items,
            inline: false
          }),
          vis: rust::Spanned { node: rust::VisibilityKind::Public, span: rust::DUMMY_SP },
          span: rust::DUMMY_SP,
          tokens: None
        })
      },
      _ => unreachable!()
    }
  }

  fn compile_mod_content(&self) -> Vec<RItem> {
    let mut mod_content = self.compile_rules();
    mod_content.extend(self.grammar.rust_items.clone().into_iter());
    mod_content.extend(self.grammar.rust_functions.values().cloned());
    mod_content
  }

  fn compile_rules(&self) -> Vec<RItem> {
    self.grammar.rules.iter()
      .flat_map(|&rule| RuleCompiler::compile(&self.grammar, rule).into_iter())
      .collect()
  }

  fn cx(&self) -> &'a ExtCtxt<'b> {
    &self.grammar.cx
  }
}
<|MERGE_RESOLUTION|>--- conflicted
+++ resolved
@@ -29,12 +29,8 @@
     let mod_content = compiler.compile_mod_content();
     let module = compiler.compile_grammar_module(mod_content);
     print_code(&compiler.grammar, &module);
-<<<<<<< HEAD
-    rust::MacEager::items(rust::SmallVec::one(module))
-=======
-    let smvec = rust::SmallVec::<[rust::P<rust::Item>; 1]>::from_vec(vec![module]);
+    let smvec = rust::SmallVec::from_vec(vec![module]);
     rust::MacEager::items(smvec)
->>>>>>> f3d3cacc
   }
 
   fn new(grammar: TGrammar<'a, 'b>) -> GrammarCompiler<'a, 'b> {
